#!/usr/bin/env python

#===============================================================================
#    Copyright 2017 Geoscience Australia
#
#    Licensed under the Apache License, Version 2.0 (the "License");
#    you may not use this file except in compliance with the License.
#    You may obtain a copy of the License at
#
#        http://www.apache.org/licenses/LICENSE-2.0
#
#    Unless required by applicable law or agreed to in writing, software
#    distributed under the License is distributed on an "AS IS" BASIS,
#    WITHOUT WARRANTIES OR CONDITIONS OF ANY KIND, either express or implied.
#    See the License for the specific language governing permissions and
#    limitations under the License.
#===============================================================================

'''
Created on 9/1/2019
@author: Neil Symington

Spatial functions used for various analysis
'''

import numpy as np
import pandas as pd
from scipy import interpolate
from scipy.spatial.ckdtree import cKDTree
<<<<<<< HEAD
import rasterio
from rasterio import Affine
from rasterio.warp import reproject, Resampling
=======
>>>>>>> 01a41689

def inverse_distance_weights(distance, power):
    """
    A function for an calculating array of weights from an array of distances
    using an inverse distance function

    :param dist: array of distances
    :param power: the power o ft
    :return:
    an array of weights
    """
    # In IDW, weights are 1 / distance^(power)
    weights = 1.0 / distance**power

    # Make weights sum to one
    weights /= weights.sum(axis=0)

    return weights

def depth_to_thickness(depth):
    """
    Function for calculating thickness from depth array
    :param depth: an array of depths
    :return:
    a flat array of thicknesses with the last entry being a null
    """
    # Create a new thickness array
    thickness = np.nan*np.ones(shape=depth.shape,
                               dtype=np.float)
    # Iterate through the depth array
    if len(depth.shape) == 1:
        thickness[0:-1] = depth[1:] - depth[:-1]
        return thickness

    elif len(depth.shape) == 2:
        thickness[:, 0:-1] = depth[:, 1:] - depth[:, :-1]
        return thickness




def interpolate_layered_model(df, parameter_columns, interval_columns, new_intervals):
    """
    A function that does interpolates model parameters
    from a layered model onto a new set of intervals for

    :param df: dataframe that is contains model parameters and depth intervals
    :param parameter_columns: sequence with column names for the parameters that
    are to be interpolated eg. ['Mobile_water_content', 'Bound_water_content']
    :param interval_columns: sequence with column names for existing depth intervals
    eg. ['Depth_from', 'Depth_to']
    :param new_intervals: dataframe with new intervals. Note that the new intervals
    need have the same column names as the interval_cols
    :return:
    dataframe with new intervals and interpolated parameter values
    """
    # Expand the new intervals and parameters so the top and bottom of layers
    # are represented in a single array
    intervals = np.sort(np.concatenate(tuple([df[c] for c in interval_columns])))

    # The variaous parameters will be added to a dictionary
    params = {}
    # If the parameter input is a string and not a list make it a list
    if isinstance(parameter_columns, ("".__class__, u"".__class__)):
        parameter_columns = [parameter_columns]

    for p in parameter_columns:
        # Create an array and add it to the dictionary
        params[p] = np.repeat(df[p].values, 2)

    # Now we add the new_intervals to the intervals and param arrays
    # To get the parameters we will do some basic interpolation using scipy

    x = intervals
    xnew = new_intervals[new_intervals.columns[0]].values
    xnew = xnew[(xnew > np.min(intervals)) & (xnew < np.max(intervals))]
    # Concatenate, we will sort at a later time
    intervals = np.concatenate((intervals, xnew))

    # For each parameter interpolate and add the new values to the array
    for p in params.keys():
        y = params[p]
        f = interpolate.interp1d(x, y, kind='linear')
        # Find new parameters values
        ynew = f(xnew)
        # Add to the parameter array, we will sort later
        params[p] = np.concatenate((params[p], ynew))

    # Add the new intervals array to the params dictionary
    params['Depth'] = intervals

    # For ease of use we will create a dataframe for the manipulated profiles
    df_interp = pd.DataFrame(data=params)

    # Sort and reset the index
    df_interp.sort_values(by='Depth', inplace=True)
    df_interp.reset_index(inplace=True, drop=True)

    # Cretae a thickness column
    df_interp['thickness'] = depth_to_thickness(df_interp['Depth'].values)

    # Now we round to 2 decimal places to avoid floating point errors
    df_interp = df_interp.round({'Depth': 2})
    for c in new_intervals.columns:
        new_intervals = new_intervals.round({c: 2})

    # Create new columns for the interpolated parameter values
    for p in parameter_columns:
        new_intervals[p] = np.nan

    # Iterate through the new intervals and do an average
    for index, row in new_intervals.iterrows():
        # Find the upper and lower depths
        du, dl = row[new_intervals.columns[0]], row[new_intervals.columns[1]]
        # Slice the data frame
        df_subset = df_interp[(df_interp['Depth'] >= du) & (df_interp['Depth'] <= dl)]

        # Remove zero thickness layers which were only used for interpolation
        df_subset = df_subset[df_subset['thickness'] != 0]

        # Calculate weights based on normalised thickness
        df_subset['weights'] = 0

        weights = 1.0 / df_subset['thickness']

        weights /= weights.sum()
        df_subset.at[weights.index, 'weights'] = weights

        # Iterate through the parameters and multiply by the corresponding weights
        for p in parameter_columns:
            new_intervals.at[index, p] = (df_subset['weights'] *
                                                            df_subset[p]).sum()

    return new_intervals

def nearest_neighbours(points, coords, points_required = 1, max_distance = 250.):
    """

    :param points: array of points to find the nearest neighbour for
    :param coords: coordinates of points
    :param points_required: number of points to return
    :param max_distance: maximum search radius
    :return:
    """
    # Initialise tree instance
    kdtree = cKDTree(data=coords)

    # iterate throught the points and find the nearest neighbour
    distances, indices = kdtree.query(points, k=points_required,
                                      distance_upper_bound=max_distance)
    # Mask out infitnite distances in indices to avoid confusion
    mask = ~np.isfinite(distances)

    distances[mask] = np.nan

    return distances, indices


def interpolate_depth_data(df, parameter_columns, interval_column,
                           new_depths, kind='cubic'):
    """
    A function that interpolates depth data onto a new set of depths
    :param df: dataframe that is contains model parameters and depths
    :param parameter_columns: sequence with column names for the parameters that
    are to be interpolated eg. ['Conductivity', 'GAMMA_CALIBRATED]
    :param interval_column: string with column names for existing depth
    :param new_depths: a numpy array with new intervals. Note that the new intervals
    need have the same column names as the interval_cols
    :return:
    dataframe with new intervals and interpolated parameter values
    """
    # If the parameter input is a string and not a list make it a list
    if isinstance(parameter_columns, ("".__class__, u"".__class__)):
        parameter_columns = [parameter_columns]

    new_columns = parameter_columns.append(interval_column)

    new_df = pd.DataFrame(columns=new_columns)

    new_df[interval_column] = new_depths

    for item in parameter_columns:

        depths, values = df[interval_column].values, df[item].values

        # Use scipy 1d interpolator
        interp = interpolate.interp1d(depths, values, kind=kind)

        # Add to new dataframe
        new_df[item] = interp(new_depths)

    return new_df


def interpolate_depths_to_intervals(df, parameter_columns, new_depths,
                                    depth_column='Depth', how='mean'):
    """
    A function that interpolates depth data onto a new set of depths

    :param df: dataframe that is contains model parameters and depths
    :param parameter_columns: sequence with column names for the parameters that
    are to be interpolated eg. ['Conductivity', 'GAMMA_CALIBRATED]
    :param depth_column: string with column names for existing depth values
    :param new_depths: a numpy array with new intervals. Note that the new intervals
    need have the same column names as the interval_cols
    :param how: method of averaging values from the interval
    ['mean', 'mode', 'median']

    :return:
    dataframe with new intervals and interpolated parameter values
    """
    # If the parameter input is a string and not a list make it a list
    if isinstance(parameter_columns, ("".__class__, u"".__class__)):
        parameter_columns = [parameter_columns]

    new_df = pd.DataFrame(columns=parameter_columns)

    new_df[['Depth_from', "Depth_to"]] = new_depths

    for item in parameter_columns:

        for i, (index, row) in enumerate(new_df.iterrows()):
            # Get the depth top and bottow
            depth_from, depth_to = row.Depth_from, row.Depth_to

            # Subset the original dataframe
            df_interval = df.loc[(df[depth_column] >= depth_from) &
                                 (df[depth_column] <= depth_to)]
            if how == 'mean':
                new_df.at[index, item] = df_interval[item].mean()
            elif how == 'median':
                new_df.at[index, item] = df_interval[item].median()
            elif how == 'mode':
                new_df.at[index, item] = df_interval[item].mode()

    return new_df


def resample_raster(infile, outfile, gridx, gridy, driver='GTiff',
                    null = -999):
    """
    A function for resampling a raster onto a regular grid with the same
    crs

    :param infile: input raster path
    :param outfile: output raster path
    :param gridx: numpy array of grid x coordinates
    :param gridy: numpy array of grid y coordinates
    :param driver: rasterio driver
    :param null: value to be replaced by null in the grid

    """
    # Open
    src = rasterio.open(infile)

    # Extract data as an array
    arr = src.read()[0]

    # Get the affine
    aff = src.transform

    # Define the affine for the kriged dataset
    newaff = Affine(gridx[1] - gridx[0], 0, np.min(gridx),
                    0, gridy[1] - gridy[0], np.max(gridy))

    # Create new array with the grid
    # coordinates from the kriging
    newarr = np.empty(shape=(gridy.shape[0],
                             gridx.shape[0]))

    # Reproject
    reproject(
        arr, newarr,
        src_transform=aff,
        dst_transform=newaff,
        src_crs=src.crs,
        dst_crs=src.crs,
        resampling=Resampling.bilinear)

    src.close()

    # Do some post processing
    newarr[np.abs(newarr - null) < 0.0001] = np.nan

    src.close()

    # Create a new dataset
    new_dataset = rasterio.open(outfile, 'w', driver=driver,
                                height=newarr.shape[0], width=newarr.shape[1],
                                count=1, dtype=newarr.dtype,
                                crs=src.crs, transform=newaff)
    new_dataset.write(newarr, 1)

    new_dataset.close()<|MERGE_RESOLUTION|>--- conflicted
+++ resolved
@@ -27,12 +27,10 @@
 import pandas as pd
 from scipy import interpolate
 from scipy.spatial.ckdtree import cKDTree
-<<<<<<< HEAD
 import rasterio
 from rasterio import Affine
 from rasterio.warp import reproject, Resampling
-=======
->>>>>>> 01a41689
+
 
 def inverse_distance_weights(distance, power):
     """
