--- conflicted
+++ resolved
@@ -138,7 +138,7 @@
 
     df['geometry'] = [wkt.loads(x) for x in df['geometry']]
 
-<<<<<<< HEAD
+
     return df
 
 
@@ -221,9 +221,4 @@
             continue
         else:
             data[name] = df
-    return data
-=======
-    ### TODO fix columns bug
-
-    return df
->>>>>>> 01a41689
+    return data